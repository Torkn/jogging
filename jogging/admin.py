--- conflicted
+++ resolved
@@ -4,14 +4,8 @@
 class LogAdmin(admin.ModelAdmin):
     date_hierarchy = 'datetime' 
     model = Log
-<<<<<<< HEAD
-    list_display = ['datetime', 'level', 'source', 'abbrev_msg']
-    search_fields = ['source', 'msg']
-    list_filter = ['level', 'source']
-=======
-    list_display = ['datetime', 'host', 'level', 'source', 'msg']
+    list_display = ['datetime', 'host', 'level', 'source', 'abbrev_msg']
     search_fields = ['source', 'msg', 'host']
     list_filter = ['level', 'source', 'host']
->>>>>>> c4051a3e
 
 admin.site.register(Log, LogAdmin)