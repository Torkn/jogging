import datetime

import logging as py_logging

from django.db import models
from django.core.exceptions import ImproperlyConfigured
from django.conf import settings
from django.utils.hashcompat import md5_constructor
from jogging import LOGGING_LEVELS

LEVEL_CHOICES = [(val, name) for (name, val) in LOGGING_LEVELS.items()]
HEADLINE_LENGTH = 60

class LogSummary(models.Model):
    "A summary of the log messages"
    checksum = models.CharField(max_length=32, primary_key=True)
    level = models.PositiveIntegerField(choices=LEVEL_CHOICES, default=py_logging.ERROR, blank=True, db_index=True)
    source = models.CharField(max_length=128, blank=True, db_index=True)
    host = models.CharField(max_length=200, blank=True, null=True, db_index=True)
    earliest = models.DateTimeField(default=datetime.datetime.now, db_index=True)
    latest = models.DateTimeField(default=datetime.datetime.now, db_index=True)
    hits = models.IntegerField(default=0, null=False)
    headline = models.CharField(max_length=HEADLINE_LENGTH, default='', blank=True)
    latest_msg = models.TextField()
    summary_only = models.BooleanField(default=False)

    class Meta:
        verbose_name = 'Log Summary'
        verbose_name_plural = 'Log Summaries'
        ordering = ['-latest']

    def abbrev_msg(self, maxlen=500):
        if len(self.latest_msg) > maxlen:
            return u'%s ...' % self.latest_msg[:maxlen]
        return self.latest_msg
    abbrev_msg.short_description = u'Most recent msg'

    def __unicode__(self):
        return u"<LOGSUMMARY %s %s %s %s>" % (self.level, self.host, self.source, self.headline)

class Log(models.Model):
    "A log message, used by jogging's DatabaseHandler"
    datetime = models.DateTimeField(default=datetime.datetime.now, db_index=True)
    level = models.PositiveIntegerField(choices=LEVEL_CHOICES, default=py_logging.ERROR, blank=True, db_index=True)
    msg = models.TextField()
    source = models.CharField(max_length=128, blank=True, db_index=True)
    host = models.CharField(max_length=200, blank=True, null=True, db_index=True)
    summary = models.ForeignKey(LogSummary, related_name='logs', blank=True, null=True, db_index=True)

    class Meta:
        ordering = ['-datetime']

    def abbrev_msg(self, maxlen=500):
        if len(self.msg) > maxlen:
            return u'%s ...' % self.msg[:maxlen]
        return self.msg
    abbrev_msg.short_description = u'abbreviated msg'

    def get_headline(self):
        return self.msg.split('\n')[0][:HEADLINE_LENGTH]

    def get_checksum(self):
        checksum = md5_constructor(str(self.level))
        checksum.update(self.source)
        checksum.update(self.host or '')
        checksum.update(self.get_headline())
        checksum = checksum.hexdigest()
        return checksum

    def __unicode__(self):
        return u"<LOG %s %s %s %s>" % (self.level, self.host, self.source, self.get_headline())

## Signals

def summary_deleted_callback(sender, **kwargs):
    "When summary deleted, delete matching child logs"
    summary = kwargs['instance']
    Log.objects.filter(summary=summary).delete()
    return

def log_saved_callback(sender, **kwargs):
    "When a log is saved, add it to the summary"
    newlog = kwargs['instance']
    created = kwargs['created']
    if created:
        (summary, summary_created) = LogSummary.objects.get_or_create(checksum = newlog.get_checksum(),
                                                                      defaults = {'level' : newlog.level,
                                                                                  'source' : newlog.source,
                                                                                  'host' : newlog.host,
                                                                                  'headline' : newlog.get_headline(),
                                                                                  'earliest' : newlog.datetime,
                                                                                  'summary_only' : False})
        summary.latest = newlog.datetime
        summary.latest_msg = newlog.msg
        summary.hits += 1
        summary.save()
        if summary.summary_only:
            # Log.objects.filter(summary=summary).delete()
            newlog.delete()
        else:
            newlog.summary = summary
            newlog.save()
    return

models.signals.pre_delete.connect(summary_deleted_callback, sender=LogSummary)
models.signals.post_save.connect(log_saved_callback, sender=Log)

## Set up logging handlers

def jogging_init():
    def add_handlers(logger, handlers):
        if not handlers:
            return

        for handler in handlers:
            if type(handler) is dict:
                if 'format' in handler:
                    handler['handler'].setFormatter(py_logging.Formatter(handler['format']))
                if 'level' in handler:
                    handler['handler'].setLevel(handler['level'])
                logger.addHandler(handler['handler'])
            else:
                logger.addHandler(handler)


    if hasattr(settings, 'LOGGING'):
        for module, properties in settings.LOGGING.items():
            logger = py_logging.getLogger(module)

            if 'level' in properties:
                logger.setLevel(properties['level'])
            elif hasattr(settings, 'GLOBAL_LOG_LEVEL'):
                logger.setLevel(settings.GLOBAL_LOG_LEVEL)
            elif 'handlers' in properties:
                # set the effective log level of this loger to the lowest so
                # that logging decisions will always be passed to the handlers
                logger.setLevel(1)
                pass
            else:
                raise ImproperlyConfigured(
                    "A logger in settings.LOGGING doesn't have its log level set. " +
                    "Either set a level on that logger, or set GLOBAL_LOG_LEVEL.")

            handlers = []
            if 'handler' in properties:
                handlers = [properties['handler']]
            elif 'handlers' in properties:
                handlers = properties['handlers']
            elif hasattr(settings, 'GLOBAL_LOG_HANDLERS'):
                handlers = settings.GLOBAL_LOG_HANDLERS

            add_handlers(logger, handlers)

<<<<<<< HEAD
    elif hasattr(settings, 'GLOBAL_LOG_HANDLERS'):
=======
    if hasattr(settings, 'GLOBAL_LOG_LEVEL') and hasattr(settings, 'GLOBAL_LOG_HANDLERS'):
>>>>>>> 35bb35da
        logger = py_logging.getLogger('')
        if hasattr(settings, 'GLOBAL_LOG_LEVEL'):
            default_level = settings.GLOBAL_LOG_LEVEL
        elif hasattr(settings, 'DEBUG') and settings.DEBUG:
            default_level = logging.DEBUG
        else:
            default_level = logging.WARNING
        logger.setLevel(default_level)
        handlers = settings.GLOBAL_LOG_HANDLERS

        add_handlers(logger, handlers)

jogging_init()<|MERGE_RESOLUTION|>--- conflicted
+++ resolved
@@ -9,6 +9,7 @@
 from jogging import LOGGING_LEVELS
 
 LEVEL_CHOICES = [(val, name) for (name, val) in LOGGING_LEVELS.items()]
+LEVEL_CHOICES_DICT = dict(LEVEL_CHOICES)
 HEADLINE_LENGTH = 60
 
 class LogSummary(models.Model):
@@ -36,7 +37,7 @@
     abbrev_msg.short_description = u'Most recent msg'
 
     def __unicode__(self):
-        return u"<LOGSUMMARY %s %s %s %s>" % (self.level, self.host, self.source, self.headline)
+        return u"<LOGSUMMARY %s %s %s %s>" % (LEVEL_CHOICES_DICT.get(self.level, 'UNKNOWN'), self.host, self.source, self.headline)
 
 class Log(models.Model):
     "A log message, used by jogging's DatabaseHandler"
@@ -68,7 +69,7 @@
         return checksum
 
     def __unicode__(self):
-        return u"<LOG %s %s %s %s>" % (self.level, self.host, self.source, self.get_headline())
+        return u"<LOG %s %s %s %s>" % (LEVEL_CHOICES_DICT.get(self.level, 'UNKNOWN'), self.host, self.source, self.get_headline())
 
 ## Signals
 
@@ -151,11 +152,7 @@
 
             add_handlers(logger, handlers)
 
-<<<<<<< HEAD
-    elif hasattr(settings, 'GLOBAL_LOG_HANDLERS'):
-=======
-    if hasattr(settings, 'GLOBAL_LOG_LEVEL') and hasattr(settings, 'GLOBAL_LOG_HANDLERS'):
->>>>>>> 35bb35da
+    if hasattr(settings, 'GLOBAL_LOG_HANDLERS'):
         logger = py_logging.getLogger('')
         if hasattr(settings, 'GLOBAL_LOG_LEVEL'):
             default_level = settings.GLOBAL_LOG_LEVEL
