<<<<<<< HEAD
import datetime

import logging as py_logging

from django.db import models
from django.core.exceptions import ImproperlyConfigured
from django.conf import settings
=======
import logging as py_logging
import datetime

from django.db import models
from django.conf import settings
from django.core.exceptions import ImproperlyConfigured

>>>>>>> c4051a3e

def add_handlers(logger, handlers):
    if not handlers:
        return
    
    for handler in handlers:
        if type(handler) is dict:
            if 'format' in handler:
                handler['handler'].setFormatter(py_logging.Formatter(handler['format']))
            if 'level' in handler:
                handler['handler'].setLevel(handler['level'])
            logger.addHandler(handler['handler'])
        else:
            logger.addHandler(handler)

<<<<<<< HEAD
#Setup logging
if hasattr(settings, 'LOGGING'):
    for module, properties in settings.LOGGING.items():
        logger = py_logging.getLogger(module)
    
=======
if hasattr(settings, 'LOGGING'):
    for module, properties in settings.LOGGING.items():
        logger = py_logging.getLogger(module)
>>>>>>> c4051a3e
        if 'level' in properties:
            logger.setLevel(properties['level'])
        elif hasattr(settings, 'GLOBAL_LOG_LEVEL') and 'handlers' not in properties:
            logger.setLevel(settings.GLOBAL_LOG_LEVEL)
<<<<<<< HEAD
=======
        elif 'handlers' in properties:
            #the levels get set individually down below.
            pass
>>>>>>> c4051a3e
        else:
            raise ImproperlyConfigured(
                "A logger in settings.LOGGING doesn't have its log level set. " +
                "Either set a level on that logger, or set GLOBAL_LOG_LEVEL.")
<<<<<<< HEAD
    
=======
>>>>>>> c4051a3e
        if 'handler' in properties:
            handlers = [properties['handler']]
        elif 'handlers' in properties:
            handlers = properties['handlers']
        elif hasattr(settings, 'GLOBAL_LOG_HANDLERS'):
            handlers = settings.GLOBAL_LOG_HANDLERS
<<<<<<< HEAD
        
        add_handlers(logger, handlers)

elif hasattr(settings, 'GLOBAL_LOG_LEVEL') and hasattr(settings, 'GLOBAL_LOG_HANDLERS'):
    logger = py_logging.getLogger('')
    logger.setLevel(settings.GLOBAL_LOG_LEVEL)
    handlers = settings.GLOBAL_LOG_HANDLERS

    add_handlers(logger, handlers)

=======
    add_handlers(logger, handlers)

if hasattr(settings, 'GLOBAL_LOG_LEVEL') and hasattr(settings, 'GLOBAL_LOG_HANDLERS'):
    logger = py_logging.getLogger('')
    logger.setLevel(settings.GLOBAL_LOG_LEVEL)
    handlers = settings.GLOBAL_LOG_HANDLERS
    add_handlers(logger, handlers)


>>>>>>> c4051a3e
class Log(models.Model):
    datetime = models.DateTimeField(default=datetime.datetime.now)
    level = models.CharField(max_length=128)
    msg = models.TextField()
    source = models.CharField(max_length=128, blank=True)
<<<<<<< HEAD

    def abbrev_msg(self, maxlen=500):
        if len(self.msg) > maxlen:
            return u'%s ...' % self.msg[:maxlen]
        return self.msg
    abbrev_msg.short_description = u'abbreviated msg'
=======
    host = models.CharField(max_length=200, blank=True, null=True)
>>>>>>> c4051a3e
<|MERGE_RESOLUTION|>--- conflicted
+++ resolved
@@ -1,4 +1,3 @@
-<<<<<<< HEAD
 import datetime
 
 import logging as py_logging
@@ -6,15 +5,6 @@
 from django.db import models
 from django.core.exceptions import ImproperlyConfigured
 from django.conf import settings
-=======
-import logging as py_logging
-import datetime
-
-from django.db import models
-from django.conf import settings
-from django.core.exceptions import ImproperlyConfigured
-
->>>>>>> c4051a3e
 
 def add_handlers(logger, handlers):
     if not handlers:
@@ -30,42 +20,29 @@
         else:
             logger.addHandler(handler)
 
-<<<<<<< HEAD
 #Setup logging
 if hasattr(settings, 'LOGGING'):
     for module, properties in settings.LOGGING.items():
         logger = py_logging.getLogger(module)
-    
-=======
-if hasattr(settings, 'LOGGING'):
-    for module, properties in settings.LOGGING.items():
-        logger = py_logging.getLogger(module)
->>>>>>> c4051a3e
+
         if 'level' in properties:
             logger.setLevel(properties['level'])
         elif hasattr(settings, 'GLOBAL_LOG_LEVEL') and 'handlers' not in properties:
             logger.setLevel(settings.GLOBAL_LOG_LEVEL)
-<<<<<<< HEAD
-=======
         elif 'handlers' in properties:
             #the levels get set individually down below.
             pass
->>>>>>> c4051a3e
         else:
             raise ImproperlyConfigured(
                 "A logger in settings.LOGGING doesn't have its log level set. " +
                 "Either set a level on that logger, or set GLOBAL_LOG_LEVEL.")
-<<<<<<< HEAD
     
-=======
->>>>>>> c4051a3e
         if 'handler' in properties:
             handlers = [properties['handler']]
         elif 'handlers' in properties:
             handlers = properties['handlers']
         elif hasattr(settings, 'GLOBAL_LOG_HANDLERS'):
             handlers = settings.GLOBAL_LOG_HANDLERS
-<<<<<<< HEAD
         
         add_handlers(logger, handlers)
 
@@ -76,29 +53,15 @@
 
     add_handlers(logger, handlers)
 
-=======
-    add_handlers(logger, handlers)
-
-if hasattr(settings, 'GLOBAL_LOG_LEVEL') and hasattr(settings, 'GLOBAL_LOG_HANDLERS'):
-    logger = py_logging.getLogger('')
-    logger.setLevel(settings.GLOBAL_LOG_LEVEL)
-    handlers = settings.GLOBAL_LOG_HANDLERS
-    add_handlers(logger, handlers)
-
-
->>>>>>> c4051a3e
 class Log(models.Model):
     datetime = models.DateTimeField(default=datetime.datetime.now)
     level = models.CharField(max_length=128)
     msg = models.TextField()
     source = models.CharField(max_length=128, blank=True)
-<<<<<<< HEAD
+    host = models.CharField(max_length=200, blank=True, null=True)
 
     def abbrev_msg(self, maxlen=500):
         if len(self.msg) > maxlen:
             return u'%s ...' % self.msg[:maxlen]
         return self.msg
-    abbrev_msg.short_description = u'abbreviated msg'
-=======
-    host = models.CharField(max_length=200, blank=True, null=True)
->>>>>>> c4051a3e
+    abbrev_msg.short_description = u'abbreviated msg'