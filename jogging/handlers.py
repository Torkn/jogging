import datetime, logging
import os

HOST = os.uname()[1]

class NullHandler(logging.Handler):
    def emit(self, record):
        pass

class DatabaseHandler(logging.Handler):
    def emit(self, record):
        from jogging.models import Log
        
        if hasattr(record, 'source'):
            source = record.source
        else:
            source = record.name
        
<<<<<<< HEAD
        Log.objects.create(source=source, level=record.levelname, msg=record.msg)
=======
        Log.objects.create(source=source, level=record.levelname, msg=record.msg, host=HOST)
>>>>>>> c4051a3e

class EmailHandler(logging.Handler):
    def __init__(self, from_email=None, recipient_spec=None, fail_silently=False, auth_user=None, auth_password=None, *args, **kwargs):
        logging.Handler.__init__(self, *args, **kwargs)
        self.recipient_spec = recipient_spec or () 
        self.from_email = from_email
        self.auth_user = auth_user
        self.auth_password = auth_password
        self.fail_silently = fail_silently

    def emit(self, record):
        from django.conf import settings
        from django.core.mail import send_mail 

        if hasattr(record, 'source'):
            source - record.source
        else:
            source = record.name

        send_mail(
<<<<<<< HEAD
            subject=settings.EMAIL_SUBJECT_PREFIX + source + ": " + record.levelname.upper(),
=======
            subject="[%s] %s%s: %s" % (HOST, settings.EMAIL_SUBJECT_PREFIX, source, record.levelname.upper()),
>>>>>>> c4051a3e
            message=record.msg,
            from_email=self.from_email or settings.SERVER_EMAIL,
            recipient_list=[a[1] for a in (self.recipient_spec or settings.ADMINS)],
            fail_silently=self.fail_silently,
            auth_user=self.auth_user,
            auth_password=self.auth_password,
        )<|MERGE_RESOLUTION|>--- conflicted
+++ resolved
@@ -16,11 +16,7 @@
         else:
             source = record.name
         
-<<<<<<< HEAD
-        Log.objects.create(source=source, level=record.levelname, msg=record.msg)
-=======
         Log.objects.create(source=source, level=record.levelname, msg=record.msg, host=HOST)
->>>>>>> c4051a3e
 
 class EmailHandler(logging.Handler):
     def __init__(self, from_email=None, recipient_spec=None, fail_silently=False, auth_user=None, auth_password=None, *args, **kwargs):
@@ -41,11 +37,7 @@
             source = record.name
 
         send_mail(
-<<<<<<< HEAD
-            subject=settings.EMAIL_SUBJECT_PREFIX + source + ": " + record.levelname.upper(),
-=======
-            subject="[%s] %s%s: %s" % (HOST, settings.EMAIL_SUBJECT_PREFIX, source, record.levelname.upper()),
->>>>>>> c4051a3e
+            subject="%s[%s] %s: %s" % (settings.EMAIL_SUBJECT_PREFIX, HOST, source, record.levelname.upper()),
             message=record.msg,
             from_email=self.from_email or settings.SERVER_EMAIL,
             recipient_list=[a[1] for a in (self.recipient_spec or settings.ADMINS)],
