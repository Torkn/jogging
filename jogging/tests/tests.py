--- conflicted
+++ resolved
@@ -44,13 +44,8 @@
         # Log a message and look for a new record in Log
         logger = logging.getLogger("database_test")
         logger.info("My Logging Test")
-<<<<<<< HEAD
-        log_obj = Log.objects.get(pk=1)
+        log_obj = Log.objects.latest()
         self.assertEquals(LEVEL_CHOICES_DICT[log_obj.level], "INFO")
-=======
-        log_obj = Log.objects.latest()
-        self.assertEquals(log_obj.level, "INFO")
->>>>>>> 7f6ac47c
         self.assertEquals(log_obj.source, "database_test")
         self.assertEquals(log_obj.msg, "My Logging Test")
         self.assertTrue(log_obj.host)
@@ -66,7 +61,7 @@
 
         # Log a second time, with the same headline (first line)
         logger.info("My Logging Test\nSecond log")
-        log_obj2 = Log.objects.get(pk=2)
+        log_obj2 = Log.objects.latest()
         summary_obj2 = log_obj2.summary
 
         # Boths logs should share the same summary
@@ -78,15 +73,9 @@
     def test_multi(self):
         logger = logging.getLogger("multi_test")
         logger.info("My Logging Test")
-<<<<<<< HEAD
 
-        log_obj = Log.objects.get(pk=1)
+        log_obj = Log.objects.latest()
         self.assertEquals(LEVEL_CHOICES_DICT[log_obj.level], "INFO")
-=======
-        
-        log_obj = Log.objects.latest()
-        self.assertEquals(log_obj.level, "INFO")
->>>>>>> 7f6ac47c
         self.assertEquals(log_obj.source, "multi_test")
         self.assertEquals(log_obj.msg, "My Logging Test")
         self.assertTrue(log_obj.host)
@@ -142,19 +131,14 @@
 
 class GlobalExceptionTestCase(DjangoTestCase):
     urls = 'jogging.tests.urls'
-    
+
     def setUp(self):
         from jogging.handlers import DatabaseHandler, MockHandler
         import logging
 
         settings.LOGGING = {}
         settings.GLOBAL_LOG_HANDLERS = [MockHandler()]
-<<<<<<< HEAD
-
-=======
         settings.GLOBAL_LOG_LEVEL = logging.DEBUG
-        
->>>>>>> 7f6ac47c
         jogging_init()
 
     def tearDown(self):
